--- conflicted
+++ resolved
@@ -63,16 +63,6 @@
     phone_number = StringField(required=True, unique=True)
     email = StringField(required=True, unique=True)
     otp = StringField()
-<<<<<<< HEAD
-    is_verified = BooleanField(default=False)
-    created_at = DateTimeField(default=datetime.now)
-
-    meta = {
-        'collection': 'verified_user_information',
-        'indexes': [
-            'phone_number',
-            'email'
-=======
     is_email_verified = BooleanField(default=False)
     created_at = DateTimeField(default=datetime.now)
     updated_at = DateTimeField(default=datetime.now)
@@ -83,7 +73,6 @@
             'phone_number',
             'email',
             'otp'
->>>>>>> 22dd68ef
         ],
         "db_alias": "kyc_fabric_db"
     }