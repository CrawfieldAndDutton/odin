--- conflicted
+++ resolved
@@ -32,15 +32,12 @@
     ALGORITHM: str = os.getenv("ALGORITHM", "HS256")
     ACCESS_TOKEN_EXPIRE_MINUTES: int = int(os.getenv("ACCESS_TOKEN_EXPIRE_MINUTES", 30))
     REFRESH_TOKEN_EXPIRE_DAYS: int = int(os.getenv("REFRESH_TOKEN_EXPIRE_DAYS", 7))
-<<<<<<< HEAD
     SMTP_HOST = os.getenv("SMTP_HOST")
     SMTP_PORT = int(os.getenv("SMTP_PORT"))
     SMTP_USER = os.getenv("SMTP_USER")
     SMTP_PASSWORD = os.getenv("SMTP_PASSWORD")
-=======
     BACKEND_BASE_URL: str = os.getenv("BACKEND_BASE_URL")
     FRONTEND_BASE_URL: str = os.getenv("FRONTEND_BASE_URL")
->>>>>>> 2f11444f
 
 
 class ServicePricing:
