# Standard library imports
from typing import Any

# Third-party library imports
from fastapi import APIRouter, Depends, status, security, HTTPException

# Local application imports
from dto.user_dto import (
    Token,
    TokenRefresh,
    User,
    UserCreate,
    UserUpdate,
    RefreshTokenRequest,
    UserOTPCreate,
    UserVerifyResponse,
    UserVerifyRequest
)
from dto.common_dto import APISuccessResponse

from handlers.auth_handlers import AuthHandler
from handlers.dashboard_handler import DashboardHandler
from handlers.user_ledger_transaction_handler import UserLedgerTransactionHandler
from dependencies.logger import logger

from models.user_model import User as UserModel

# Create a single router for all routes
auth_router = APIRouter(prefix="/dashboard/api/v1")

# Auth Routes


@auth_router.post("/auth/login", response_model=Token, tags=["Auth"])
def login(form_data: security.OAuth2PasswordRequestForm = Depends()) -> Token:
    """
    Authenticate a user and return an access token and refresh token.

    Args:
        form_data: OAuth2 password request form containing username and password.

    Returns:
        Token: Access token and refresh token.
    """
    return AuthHandler.login_user(form_data)


@auth_router.post("/auth/refresh", response_model=TokenRefresh, tags=["Auth"])
def refresh_token(token_data: RefreshTokenRequest) -> TokenRefresh:
    """
    Refresh an access token using a valid refresh token.

    Args:
        token_data: Refresh token request containing the refresh token.

    Returns:
        TokenRefresh: New access token and refresh token.
    """
    return AuthHandler.refresh_user_token(token_data)


@auth_router.post("/auth/logout", tags=["Auth"])
def logout(
    token_data: RefreshTokenRequest,
    current_user: UserModel = Depends(AuthHandler.get_current_user)
):
    """
    Log out a user and invalidate all their sessions.

    Args:
        token_data: Refresh token request containing the refresh token.
        current_user: Authenticated user.

    Returns:
        JSONResponse: Success or error message.
    """
    return AuthHandler.logout_user(token_data, current_user)


@auth_router.post("/auth/register", response_model=User, status_code=status.HTTP_201_CREATED, tags=["Auth"])
def register(user_data: UserCreate) -> User:
    """
    Register a new user.

    Args:
        user_data: User creation request containing user details.

    Returns:
        User: Details of the newly registered user.
    """
    return AuthHandler.register_new_user(user_data)

# User Routes


@auth_router.get("/users/me", response_model=User, tags=["Fetch Users"])
def read_users_me(
    current_user: UserModel = Depends(AuthHandler.get_current_active_user)
) -> Any:
    """
    Get details of the currently authenticated user.

    Args:
        current_user: Authenticated user.

    Returns:
        User: Details of the currently authenticated user.
    """
    return AuthHandler.get_current_user_details(current_user)


@auth_router.put("/users/me", response_model=User, tags=["Fetch Users"])
def update_user_me(
    user_data: UserUpdate,
    current_user: UserModel = Depends(AuthHandler.get_current_active_user)
) -> Any:
    """
    Update details of the currently authenticated user.

    Args:
        user_data: User update request containing updated details.
        current_user: Authenticated user.

    Returns:
        User: Updated details of the currently authenticated user.
    """
    return AuthHandler.update_current_user(user_data, current_user)

# Dashboard Routes


@auth_router.get("/summary/fetch", response_model=APISuccessResponse, tags=["Dashboard"])
def get_summary(
    current_user: UserModel = Depends(AuthHandler.get_current_active_user)
) -> APISuccessResponse:
    """
    Get summarized count of all services used by the user in the last 30 days.

    Args:
        current_user: Authenticated user.

    Returns:
        APISuccessResponse: Response containing service usage summary.

    Raises:
        HTTPException: If there's an error fetching the summary.
    """
    try:
        result = DashboardHandler().get_user_summarized_count(str(current_user.id))
        return APISuccessResponse(
            http_status_code=status.HTTP_200_OK,
            message="Successfully retrieved service usage summary",
            result=result
        )
    except Exception:
        logger.exception(f"Error fetching service usage summary for user {current_user.id}")
        raise HTTPException(
            status_code=status.HTTP_500_INTERNAL_SERVER_ERROR,
            detail="Failed to fetch service usage summary",
            headers={"WWW-Authenticate": "Bearer"}
        )


@auth_router.get("/pending-credits/fetch", response_model=APISuccessResponse, tags=["Dashboard"])
def get_pending_credits(
    current_user: UserModel = Depends(AuthHandler.get_current_active_user)
) -> APISuccessResponse:
    """
    Get total pending credits for the user.

    Args:
        current_user: Authenticated user.

    Returns:
        APISuccessResponse: Response containing pending credits information.

    Raises:
        HTTPException: If there's an error fetching pending credits.
    """
    try:
        result = DashboardHandler().get_user_pending_credits(str(current_user.id))
        return APISuccessResponse(
            http_status_code=status.HTTP_200_OK,
            message="Successfully retrieved pending credits",
            result={"pending_credits": result}
        )
    except Exception:
        logger.exception(f"Error fetching pending credits for user {current_user.id}")
        raise HTTPException(
            status_code=status.HTTP_500_INTERNAL_SERVER_ERROR,
            detail="Failed to fetch pending credits",
            headers={"WWW-Authenticate": "Bearer"}
        )


@auth_router.get("/weekly-stats/fetch/{service_name}", response_model=APISuccessResponse, tags=["Dashboard"])
def get_weekly_stats(
    service_name: str,
    current_user: UserModel = Depends(AuthHandler.get_current_active_user)
) -> APISuccessResponse:
    """
    Get weekly statistics for a specific service used by the user.

    Args:
        service_name: Name of the service to get statistics for.
                     Example: "KYC_PAN", "KYC_AADHAAR"
        current_user: Authenticated user.

    Returns:
        APISuccessResponse: Response containing weekly statistics.

    Raises:
        HTTPException: If there's an error fetching weekly statistics.
    """
    try:
        result = DashboardHandler().get_user_weekly_statistics(str(current_user.id), service_name)
        return APISuccessResponse(
            http_status_code=status.HTTP_200_OK,
            message=f"Successfully retrieved weekly statistics for {service_name}",
            result=result
        )
    except Exception:
        logger.exception(f"Error fetching weekly statistics for user {current_user.id} and service {service_name}")
        raise HTTPException(
            status_code=status.HTTP_500_INTERNAL_SERVER_ERROR,
            detail="Failed to fetch weekly statistics",
            headers={"WWW-Authenticate": "Bearer"}
        )


@auth_router.get("/ledger-history/fetch", response_model=APISuccessResponse, tags=["Dashboard"])
def get_ledger_history(
    page: int = 1,
    current_user: UserModel = Depends(AuthHandler.get_current_active_user)
) -> APISuccessResponse:
    """
    Get ledger history for the user.

    Args:
        page: Page number to get. (Each page contains 100 transactions)
        current_user: Authenticated user.

    Returns:
        APISuccessResponse: Response containing ledger history.

    Raises:
        HTTPException: If there's an error fetching ledger history.
    """
    try:
        result, total_transactions = UserLedgerTransactionHandler().get_user_ledger_transactions(
            str(current_user.id),
            page
        )
        return APISuccessResponse(
            http_status_code=status.HTTP_200_OK,
            message="Successfully retrieved ledger history",
            result={
                "ledger_transactions": result,
                "total_transactions": total_transactions
            }
        )
    except Exception:
        logger.exception(f"Error fetching ledger history for user {current_user.id}")
        raise HTTPException(
            status_code=status.HTTP_500_INTERNAL_SERVER_ERROR,
            detail="Failed to fetch ledger history",
            headers={"WWW-Authenticate": "Bearer"}
        )


<<<<<<< HEAD
@auth_router.post("/auth/send_otp", response_model=UserVerifyResponse)
=======
@auth_router.post("/auth/send_otp", response_model=UserVerifyResponse, tags=["Auth"])
>>>>>>> 22dd68ef
def send_otp(user: UserOTPCreate):
    try:
        # Log the request data for debugging
        logger.info(
            f"Received request with email: {user.email}, phone_number: {user.phone_number}"
        )

        AuthHandler.send_otp(user.email, user.phone_number)
        return {
            "email": user.email,
            "is_email_verified": False,
            "phone_number": user.phone_number
        }
    except Exception as e:
        # Log the error for debugging
        logger.exception(f"Error sending OTP: {str(e)}")
        # Handle any exceptions that may occur
        raise HTTPException(
            status_code=500, detail=f"Failed to send OTP: {str(e)}"
        )


<<<<<<< HEAD
@auth_router.post("/auth/verify_otp", response_model=UserVerifyResponse,)
=======
@auth_router.post("/auth/verify_otp", response_model=UserVerifyResponse, tags=["Auth"])
>>>>>>> 22dd68ef
def verify_otp(user: UserVerifyRequest):
    try:
        is_email_verified = AuthHandler.verify_otp(user.email, user.otp)
        if not is_email_verified:
            raise HTTPException(status_code=400, detail="Invalid OTP")

        # Get the user to include phone_number in response
        from repositories.user_repository import UserRepository
        user_data = UserRepository.find_user_by_email(user.email)

        return {
            "email": user.email,
            "is_email_verified": True,
            "phone_number": user_data.phone_number
        }
    except Exception as e:
        # Handle any exceptions that may occur
        raise HTTPException(
            status_code=500, detail=f"Failed to verify OTP: {str(e)}"
        )<|MERGE_RESOLUTION|>--- conflicted
+++ resolved
@@ -268,11 +268,7 @@
         )
 
 
-<<<<<<< HEAD
-@auth_router.post("/auth/send_otp", response_model=UserVerifyResponse)
-=======
 @auth_router.post("/auth/send_otp", response_model=UserVerifyResponse, tags=["Auth"])
->>>>>>> 22dd68ef
 def send_otp(user: UserOTPCreate):
     try:
         # Log the request data for debugging
@@ -295,11 +291,7 @@
         )
 
 
-<<<<<<< HEAD
-@auth_router.post("/auth/verify_otp", response_model=UserVerifyResponse,)
-=======
 @auth_router.post("/auth/verify_otp", response_model=UserVerifyResponse, tags=["Auth"])
->>>>>>> 22dd68ef
 def verify_otp(user: UserVerifyRequest):
     try:
         is_email_verified = AuthHandler.verify_otp(user.email, user.otp)
