--- conflicted
+++ resolved
@@ -25,11 +25,6 @@
 from models.api_client_model import APIClient as APIClientModel
 
 from services.email_service import EmailService
-<<<<<<< HEAD
-
-ist = timezone('Asia/Kolkata')
-=======
->>>>>>> 31188ace
 
 
 class AuthHandler:
